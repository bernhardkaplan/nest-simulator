--- conflicted
+++ resolved
@@ -51,17 +51,11 @@
  * ---------------------------------------------------------------- */
 
 nest::sinusoidal_poisson_generator::Parameters_::Parameters_()
-<<<<<<< HEAD
-  : om_( 0.0 )  // radian/s
-  , phi_( 0.0 ) // radian
-  , dc_( 0.0 )  // spikes/s
-  , ac_( 0.0 )  // spikes/s
-=======
+
   : om_( 0.0 )        // radian/ms
   , phi_( 0.0 )       // radian
   , rate_( 0.0 )      // spikes/ms
   , amplitude_( 0.0 ) // spikes/ms
->>>>>>> b2641124
   , individual_spike_trains_( true )
 {
 }
