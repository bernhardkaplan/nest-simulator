/*
 *  communicator_impl.h
 *
 *  This file is part of NEST.
 *
 *  Copyright (C) 2004 The NEST Initiative
 *
 *  NEST is free software: you can redistribute it and/or modify
 *  it under the terms of the GNU General Public License as published by
 *  the Free Software Foundation, either version 2 of the License, or
 *  (at your option) any later version.
 *
 *  NEST is distributed in the hope that it will be useful,
 *  but WITHOUT ANY WARRANTY; without even the implied warranty of
 *  MERCHANTABILITY or FITNESS FOR A PARTICULAR PURPOSE.  See the
 *  GNU General Public License for more details.
 *
 *  You should have received a copy of the GNU General Public License
 *  along with NEST.  If not, see <http://www.gnu.org/licenses/>.
 *
 */

#include "communicator.h"

<<<<<<< HEAD
#include "config.h"
#include "kernel_manager.h"
=======
#include "kernel_manager.h"
#include "mpi_manager_impl.h"
>>>>>>> 8d52babe

/* To avoid problems on BlueGene/L, mpi.h MUST be the
   first included file after config.h.
 */
#ifdef HAVE_MPI
#include <mpi.h>
#endif /* #ifdef HAVE_MPI */

#ifdef HAVE_MPI

// Variable to hold the MPI communicator to use.
#ifdef HAVE_MUSIC
extern MPI::Intracomm comm;
#else  /* #ifdef HAVE_MUSIC */
extern MPI_Comm comm;
#endif /* #ifdef HAVE_MUSIC */


/* ------------------------------------------------------
   The following datatypes are defined here in communicator_impl.h
   file instead of as static class members, to avoid inclusion
   of mpi.h in the .h file. This is necessary, because on
   BlueGene/L mpi.h MUST be included FIRST. Having mpi.h in
   the .h file would lead to requirements on include-order
   throughout the NEST code base and is not acceptable.
   Reported by Mikael Djurfeldt.
   Hans Ekkehard Plesser, 2010-01-28
 */
template < typename T >
struct MPI_Type
{
  static MPI_Datatype type;
};

template < typename T >
void
nest::Communicator::communicate_Allgatherv( std::vector< T >& send_buffer,
  std::vector< T >& recv_buffer,
  std::vector< int >& displacements,
  std::vector< int >& recv_counts )
{
  // attempt Allgather
  MPI_Allgatherv( &send_buffer[ 0 ],
    send_buffer.size(),
    MPI_Type< T >::type,
    &recv_buffer[ 0 ],
    &recv_counts[ 0 ],
    &displacements[ 0 ],
    MPI_Type< T >::type,
    comm );
}

template < typename NodeListType >
void
nest::Communicator::communicate( const NodeListType& local_nodes,
  vector< NodeAddressingData >& all_nodes,
  bool remote )
{
  size_t np = kernel().mpi_manager.get_num_processes();
  if ( np > 1 && remote )
  {
    vector< long_t > localnodes;
    for ( typename NodeListType::iterator n = local_nodes.begin(); n != local_nodes.end(); ++n )
    {
      localnodes.push_back( ( *n )->get_gid() );
      localnodes.push_back( ( ( *n )->get_parent() )->get_gid() );
      localnodes.push_back( ( *n )->get_vp() );
    }
    // get size of buffers
    std::vector< nest::int_t > n_nodes( np );
    n_nodes[ kernel().mpi_manager.get_rank() ] = localnodes.size();
    communicate( n_nodes );
    // Set up displacements vector.
    std::vector< int > displacements( np, 0 );

    for ( size_t i = 1; i < np; ++i )
      displacements.at( i ) = displacements.at( i - 1 ) + n_nodes.at( i - 1 );

    // Calculate total number of node data items to be gathered.
    size_t n_globals = std::accumulate( n_nodes.begin(), n_nodes.end(), 0 );
    assert( n_globals % 3 == 0 );
    vector< long_t > globalnodes;
    if ( n_globals != 0 )
    {
      globalnodes.resize( n_globals, 0L );
      communicate_Allgatherv< nest::long_t >( localnodes, globalnodes, displacements, n_nodes );

      // Create unflattened vector
      for ( size_t i = 0; i < n_globals - 2; i += 3 )
        all_nodes.push_back(
          NodeAddressingData( globalnodes[ i ], globalnodes[ i + 1 ], globalnodes[ i + 2 ] ) );

      // get rid of any multiple entries
      std::sort( all_nodes.begin(), all_nodes.end() );
      vector< NodeAddressingData >::iterator it;
      it = std::unique( all_nodes.begin(), all_nodes.end() );
      all_nodes.resize( it - all_nodes.begin() );
    }
  }
  else // on one proc or not including remote nodes
  {
    for ( typename NodeListType::iterator n = local_nodes.begin(); n != local_nodes.end(); ++n )
      all_nodes.push_back( NodeAddressingData(
        ( *n )->get_gid(), ( ( *n )->get_parent() )->get_gid(), ( *n )->get_vp() ) );
    std::sort( all_nodes.begin(), all_nodes.end() );
  }
}


template < typename NodeListType >
void
nest::Communicator::communicate( const NodeListType& local_nodes,
  vector< NodeAddressingData >& all_nodes,
  DictionaryDatum params,
  bool remote )
{
  size_t np = kernel().mpi_manager.get_num_processes();

  if ( np > 1 && remote )
  {
    vector< long_t > localnodes;
    if ( params->empty() )
    {
      for ( typename NodeListType::iterator n = local_nodes.begin(); n != local_nodes.end(); ++n )
      {
        localnodes.push_back( ( *n )->get_gid() );
        localnodes.push_back( ( ( *n )->get_parent() )->get_gid() );
        localnodes.push_back( ( *n )->get_vp() );
      }
    }
    else
    {
      for ( typename NodeListType::iterator n = local_nodes.begin(); n != local_nodes.end(); ++n )
      {
        // select those nodes fulfilling the key/value pairs of the dictionary
        bool match = true;
        index gid = ( *n )->get_gid();
        DictionaryDatum node_status = kernel().node_manager.get_status( gid );
        for ( Dictionary::iterator i = params->begin(); i != params->end(); ++i )
        {
          if ( node_status->known( i->first ) )
          {
            const Token token = node_status->lookup( i->first );
            if ( not( token == i->second || token.matches_as_string( i->second ) ) )
            {
              match = false;
              break;
            }
          }
        }
        if ( match )
        {
          localnodes.push_back( gid );
          localnodes.push_back( ( ( *n )->get_parent() )->get_gid() );
          localnodes.push_back( ( *n )->get_vp() );
        }
      }
    }

    // get size of buffers
    std::vector< nest::int_t > n_nodes( np );
    n_nodes[ kernel().mpi_manager.get_rank() ] = localnodes.size();
    communicate( n_nodes );

    // Set up displacements vector.
    std::vector< int > displacements( np, 0 );

    for ( size_t i = 1; i < np; ++i )
      displacements.at( i ) = displacements.at( i - 1 ) + n_nodes.at( i - 1 );

    // Calculate sum of global connections.
    size_t n_globals = std::accumulate( n_nodes.begin(), n_nodes.end(), 0 );
    assert( n_globals % 3 == 0 );
    vector< long_t > globalnodes;
    if ( n_globals != 0 )
    {
      globalnodes.resize( n_globals, 0L );
      communicate_Allgatherv< nest::long_t >( localnodes, globalnodes, displacements, n_nodes );

      // Create unflattened vector
      for ( size_t i = 0; i < n_globals - 2; i += 3 )
        all_nodes.push_back(
          NodeAddressingData( globalnodes[ i ], globalnodes[ i + 1 ], globalnodes[ i + 2 ] ) );

      // get rid of any multiple entries
      std::sort( all_nodes.begin(), all_nodes.end() );
      vector< NodeAddressingData >::iterator it;
      it = std::unique( all_nodes.begin(), all_nodes.end() );
      all_nodes.resize( it - all_nodes.begin() );
    }
  }
  else // on one proc or not including remote nodes
  {
    if ( params->empty() )
    {
      for ( typename NodeListType::iterator n = local_nodes.begin(); n != local_nodes.end(); ++n )
        all_nodes.push_back( NodeAddressingData(
          ( *n )->get_gid(), ( ( *n )->get_parent() )->get_gid(), ( *n )->get_vp() ) );
    }
    else
    {
      // select those nodes fulfilling the key/value pairs of the dictionary
      for ( typename NodeListType::iterator n = local_nodes.begin(); n != local_nodes.end(); ++n )
      {
        bool match = true;
        index gid = ( *n )->get_gid();
        DictionaryDatum node_status = kernel().node_manager.get_status( gid );
        for ( Dictionary::iterator i = params->begin(); i != params->end(); ++i )
        {
          if ( node_status->known( i->first ) )
          {
            const Token token = node_status->lookup( i->first );
            if ( not( token == i->second || token.matches_as_string( i->second ) ) )
            {
              match = false;
              break;
            }
          }
        }
        if ( match )
          all_nodes.push_back( NodeAddressingData(
            ( *n )->get_gid(), ( ( *n )->get_parent() )->get_gid(), ( *n )->get_vp() ) );
      }
    }
    std::sort( all_nodes.begin(), all_nodes.end() );
  }
}


#else // HAVE_MPI

template < typename NodeListType >
void
nest::Communicator::communicate( const NodeListType& local_nodes,
  vector< NodeAddressingData >& all_nodes,
  bool )
{
  for ( typename NodeListType::iterator n = local_nodes.begin(); n != local_nodes.end(); ++n )
    all_nodes.push_back( NodeAddressingData(
      ( *n )->get_gid(), ( ( *n )->get_parent() )->get_gid(), ( *n )->get_vp() ) );
  std::sort( all_nodes.begin(), all_nodes.end() );
}

template < typename NodeListType >
void
nest::Communicator::communicate( const NodeListType& local_nodes,
  vector< NodeAddressingData >& all_nodes,
  DictionaryDatum params,
  bool )
{

  if ( params->empty() )
  {
    for ( typename NodeListType::iterator n = local_nodes.begin(); n != local_nodes.end(); ++n )
      all_nodes.push_back( NodeAddressingData(
        ( *n )->get_gid(), ( ( *n )->get_parent() )->get_gid(), ( *n )->get_vp() ) );
  }
  else
  {
    // select those nodes fulfilling the key/value pairs of the dictionary
    for ( typename NodeListType::iterator n = local_nodes.begin(); n != local_nodes.end(); ++n )
    {
      bool match = true;
      index gid = ( *n )->get_gid();
      DictionaryDatum node_status = kernel().node_manager.get_status( gid );
      for ( Dictionary::iterator i = params->begin(); i != params->end(); ++i )
      {
        if ( node_status->known( i->first ) )
        {
          const Token token = node_status->lookup( i->first );
          if ( not( token == i->second || token.matches_as_string( i->second ) ) )
          {
            match = false;
            break;
          }
        }
      }
      if ( match )
        all_nodes.push_back( NodeAddressingData(
          ( *n )->get_gid(), ( ( *n )->get_parent() )->get_gid(), ( *n )->get_vp() ) );
    }
  }
  std::sort( all_nodes.begin(), all_nodes.end() );
}

#endif<|MERGE_RESOLUTION|>--- conflicted
+++ resolved
@@ -22,13 +22,8 @@
 
 #include "communicator.h"
 
-<<<<<<< HEAD
-#include "config.h"
-#include "kernel_manager.h"
-=======
 #include "kernel_manager.h"
 #include "mpi_manager_impl.h"
->>>>>>> 8d52babe
 
 /* To avoid problems on BlueGene/L, mpi.h MUST be the
    first included file after config.h.
@@ -166,7 +161,7 @@
         // select those nodes fulfilling the key/value pairs of the dictionary
         bool match = true;
         index gid = ( *n )->get_gid();
-        DictionaryDatum node_status = kernel().node_manager.get_status( gid );
+        DictionaryDatum node_status = Network::get_network().get_status( gid );
         for ( Dictionary::iterator i = params->begin(); i != params->end(); ++i )
         {
           if ( node_status->known( i->first ) )
@@ -235,7 +230,7 @@
       {
         bool match = true;
         index gid = ( *n )->get_gid();
-        DictionaryDatum node_status = kernel().node_manager.get_status( gid );
+        DictionaryDatum node_status = Network::get_network().get_status( gid );
         for ( Dictionary::iterator i = params->begin(); i != params->end(); ++i )
         {
           if ( node_status->known( i->first ) )
@@ -293,7 +288,7 @@
     {
       bool match = true;
       index gid = ( *n )->get_gid();
-      DictionaryDatum node_status = kernel().node_manager.get_status( gid );
+      DictionaryDatum node_status = Network::get_network().get_status( gid );
       for ( Dictionary::iterator i = params->begin(); i != params->end(); ++i )
       {
         if ( node_status->known( i->first ) )
