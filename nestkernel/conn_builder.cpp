--- conflicted
+++ resolved
@@ -572,14 +572,8 @@
       // allocate pointer to thread specific random generator
       librandom::RngPtr rng = kernel().rng_manager.get_rng( tid );
 
-<<<<<<< HEAD
       for ( GIDCollection::const_iterator tgid = targets_->begin(), sgid = sources_->begin();
             tgid != targets_->end();
-=======
-      for ( GIDCollection::const_iterator tgid = targets_.begin(),
-                                          sgid = sources_.begin();
-            tgid != targets_.end();
->>>>>>> 32dc9e7f
             ++tgid, ++sgid )
       {
         assert( sgid != sources_->end() );
@@ -641,14 +635,8 @@
 
     try
     {
-<<<<<<< HEAD
       for ( GIDCollection::const_iterator tgid = targets_->begin(), sgid = sources_->begin();
             tgid != targets_->end();
-=======
-      for ( GIDCollection::const_iterator tgid = targets_.begin(),
-                                          sgid = sources_.begin();
-            tgid != targets_.end();
->>>>>>> 32dc9e7f
             ++tgid, ++sgid )
       {
 
@@ -711,14 +699,8 @@
       // allocate pointer to thread specific random generator
       librandom::RngPtr rng = kernel().rng_manager.get_rng( tid );
 
-<<<<<<< HEAD
       for ( GIDCollection::const_iterator tgid = targets_->begin(), sgid = sources_->begin();
             tgid != targets_->end();
-=======
-      for ( GIDCollection::const_iterator tgid = targets_.begin(),
-                                          sgid = sources_.begin();
-            tgid != targets_.end();
->>>>>>> 32dc9e7f
             ++tgid, ++sgid )
       {
         assert( sgid != sources_->end() );
@@ -772,14 +754,8 @@
 
     try
     {
-<<<<<<< HEAD
       for ( GIDCollection::const_iterator tgid = targets_->begin(), sgid = sources_->begin();
             tgid != targets_->end();
-=======
-      for ( GIDCollection::const_iterator tgid = targets_.begin(),
-                                          sgid = sources_.begin();
-            tgid != targets_.end();
->>>>>>> 32dc9e7f
             ++tgid, ++sgid )
       {
         assert( sgid != sources_->end() );
@@ -816,23 +792,12 @@
       // allocate pointer to thread specific random generator
       librandom::RngPtr rng = kernel().rng_manager.get_rng( tid );
 
-<<<<<<< HEAD
       for ( GIDCollection::const_iterator tgid = targets_->begin(); tgid != targets_->end(); ++tgid )
-=======
-      for ( GIDCollection::const_iterator tgid = targets_.begin();
-            tgid != targets_.end();
-            ++tgid )
->>>>>>> 32dc9e7f
       {
         // check whether the target is on this mpi machine
         if ( not kernel().node_manager.is_local_gid( *tgid ) )
         {
-<<<<<<< HEAD
           for ( GIDCollection::const_iterator sgid = sources_->begin(); sgid != sources_->end();
-=======
-          for ( GIDCollection::const_iterator sgid = sources_.begin();
-                sgid != sources_.end();
->>>>>>> 32dc9e7f
                 ++sgid )
             skip_conn_parameter_( tid );
           continue;
@@ -844,23 +809,13 @@
         // check whether the target is on our thread
         if ( tid != target_thread )
         {
-<<<<<<< HEAD
           for ( GIDCollection::const_iterator sgid = sources_->begin(); sgid != sources_->end();
-=======
-          for ( GIDCollection::const_iterator sgid = sources_.begin();
-                sgid != sources_.end();
->>>>>>> 32dc9e7f
                 ++sgid )
             skip_conn_parameter_( tid );
           continue;
         }
 
-<<<<<<< HEAD
         for ( GIDCollection::const_iterator sgid = sources_->begin(); sgid != sources_->end();
-=======
-        for ( GIDCollection::const_iterator sgid = sources_.begin();
-              sgid != sources_.end();
->>>>>>> 32dc9e7f
               ++sgid )
         {
           if ( not autapses_ and *sgid == *tgid )
@@ -902,18 +857,9 @@
       // allocate pointer to thread specific random generator
       librandom::RngPtr rng = kernel().rng_manager.get_rng( tid );
 
-<<<<<<< HEAD
       for ( GIDCollection::const_iterator tgid = targets_->begin(); tgid != targets_->end(); ++tgid )
       {
         for ( GIDCollection::const_iterator sgid = sources_->begin(); sgid != sources_->end();
-=======
-      for ( GIDCollection::const_iterator tgid = targets_.begin();
-            tgid != targets_.end();
-            ++tgid )
-      {
-        for ( GIDCollection::const_iterator sgid = sources_.begin();
-              sgid != sources_.end();
->>>>>>> 32dc9e7f
               ++sgid )
         {
           if ( not autapses_ and *sgid == *tgid )
@@ -923,12 +869,7 @@
           }
           if ( !change_connected_synaptic_elements( *sgid, *tgid, tid, 1 ) )
           {
-<<<<<<< HEAD
             for ( GIDCollection::const_iterator sgid = sources_->begin(); sgid != sources_->end();
-=======
-            for ( GIDCollection::const_iterator sgid = sources_.begin();
-                  sgid != sources_.end();
->>>>>>> 32dc9e7f
                   ++sgid )
               skip_conn_parameter_( tid );
             continue;
@@ -964,23 +905,12 @@
 
     try
     {
-<<<<<<< HEAD
       for ( GIDCollection::const_iterator tgid = targets_->begin(); tgid != targets_->end(); ++tgid )
-=======
-      for ( GIDCollection::const_iterator tgid = targets_.begin();
-            tgid != targets_.end();
-            ++tgid )
->>>>>>> 32dc9e7f
       {
         // check whether the target is on this mpi machine
         if ( not kernel().node_manager.is_local_gid( *tgid ) )
         {
-<<<<<<< HEAD
           for ( GIDCollection::const_iterator sgid = sources_->begin(); sgid != sources_->end();
-=======
-          for ( GIDCollection::const_iterator sgid = sources_.begin();
-                sgid != sources_.end();
->>>>>>> 32dc9e7f
                 ++sgid )
             skip_conn_parameter_( tid );
           continue;
@@ -992,23 +922,13 @@
         // check whether the target is on our thread
         if ( tid != target_thread )
         {
-<<<<<<< HEAD
           for ( GIDCollection::const_iterator sgid = sources_->begin(); sgid != sources_->end();
-=======
-          for ( GIDCollection::const_iterator sgid = sources_.begin();
-                sgid != sources_.end();
->>>>>>> 32dc9e7f
                 ++sgid )
             skip_conn_parameter_( tid );
           continue;
         }
 
-<<<<<<< HEAD
         for ( GIDCollection::const_iterator sgid = sources_->begin(); sgid != sources_->end();
-=======
-        for ( GIDCollection::const_iterator sgid = sources_.begin();
-              sgid != sources_.end();
->>>>>>> 32dc9e7f
               ++sgid )
         {
           single_disconnect_( *sgid, *target, target_thread );
@@ -1041,28 +961,14 @@
 
     try
     {
-<<<<<<< HEAD
       for ( GIDCollection::const_iterator tgid = targets_->begin(); tgid != targets_->end(); ++tgid )
       {
         for ( GIDCollection::const_iterator sgid = sources_->begin(); sgid != sources_->end();
-=======
-      for ( GIDCollection::const_iterator tgid = targets_.begin();
-            tgid != targets_.end();
-            ++tgid )
-      {
-        for ( GIDCollection::const_iterator sgid = sources_.begin();
-              sgid != sources_.end();
->>>>>>> 32dc9e7f
               ++sgid )
         {
           if ( !change_connected_synaptic_elements( *sgid, *tgid, tid, -1 ) )
           {
-<<<<<<< HEAD
             for ( GIDCollection::const_iterator sgid = sources_->begin(); sgid != sources_->end();
-=======
-            for ( GIDCollection::const_iterator sgid = sources_.begin();
-                  sgid != sources_.end();
->>>>>>> 32dc9e7f
                   ++sgid )
               skip_conn_parameter_( tid );
             continue;
@@ -1114,13 +1020,7 @@
       // allocate pointer to thread specific random generator
       librandom::RngPtr rng = kernel().rng_manager.get_rng( tid );
 
-<<<<<<< HEAD
       for ( GIDCollection::const_iterator tgid = targets_->begin(); tgid != targets_->end(); ++tgid )
-=======
-      for ( GIDCollection::const_iterator tgid = targets_.begin();
-            tgid != targets_.end();
-            ++tgid )
->>>>>>> 32dc9e7f
       {
         // check whether the target is on this mpi machine
         if ( not kernel().node_manager.is_local_gid( *tgid ) )
@@ -1189,13 +1089,7 @@
 {
   librandom::RngPtr grng = kernel().rng_manager.get_grng();
 
-<<<<<<< HEAD
   for ( GIDCollection::const_iterator sgid = sources_->begin(); sgid != sources_->end(); ++sgid )
-=======
-  for ( GIDCollection::const_iterator sgid = sources_.begin();
-        sgid != sources_.end();
-        ++sgid )
->>>>>>> 32dc9e7f
   {
     std::set< long > ch_ids;
     std::vector< index > tgt_ids_;
@@ -1303,12 +1197,7 @@
   std::vector< std::vector< size_t > > targets_on_vp( M );
   for ( size_t t = 0; t < targets_->size(); t++ )
   {
-<<<<<<< HEAD
     targets_on_vp[ kernel().vp_manager.suggest_vp( (*targets_)[ t ] ) ].push_back( (*targets_)[ t ] );
-=======
-    targets_on_vp[ kernel().vp_manager.suggest_vp( targets_[ t ] ) ].push_back(
-      targets_[ t ] );
->>>>>>> 32dc9e7f
   }
 
   // We use the multinomial distribution to determine the number of
@@ -1434,13 +1323,7 @@
       // allocate pointer to thread specific random generator
       librandom::RngPtr rng = kernel().rng_manager.get_rng( tid );
 
-<<<<<<< HEAD
       for ( GIDCollection::const_iterator tgid = targets_->begin(); tgid != targets_->end(); ++tgid )
-=======
-      for ( GIDCollection::const_iterator tgid = targets_.begin();
-            tgid != targets_.end();
-            ++tgid )
->>>>>>> 32dc9e7f
       {
         // check whether the target is on this mpi machine
         if ( not kernel().node_manager.is_local_gid( *tgid ) )
@@ -1453,12 +1336,7 @@
         if ( tid != target_thread )
           continue;
 
-<<<<<<< HEAD
         for ( GIDCollection::const_iterator sgid = sources_->begin(); sgid != sources_->end();
-=======
-        for ( GIDCollection::const_iterator sgid = sources_.begin();
-              sgid != sources_.end();
->>>>>>> 32dc9e7f
               ++sgid )
         {
           // not possible to create multapses with this implementation,
