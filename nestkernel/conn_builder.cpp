--- conflicted
+++ resolved
@@ -41,7 +41,6 @@
 #include "kernel_manager.h"
 #include "nest_names.h"
 #include "node.h"
-#include "sparse_node_array.h"
 #include "vp_manager_impl.h"
 
 // Includes from sli:
@@ -1478,27 +1477,16 @@
   {
     if ( number_of_targets_on_vp[ k ] > 0 )
     {
-<<<<<<< HEAD
-      double_t num_local_targets =
-        static_cast< double_t >( number_of_targets_on_vp[ k ] );
-      double_t p_local = num_local_targets / ( size_targets - sum_dist );
-=======
       double num_local_targets =
-        static_cast< double >( targets_on_vp[ k ].size() );
+        static_cast< double >( number_of_targets_on_vp[ k ] );
       double p_local = num_local_targets / ( size_targets - sum_dist );
->>>>>>> df5722f4
       bino.set_p( p_local );
       bino.set_n( N_ - sum_partitions );
       num_conns_on_vp[ k ] = bino.ldev();
     }
 
-<<<<<<< HEAD
-    sum_dist += static_cast< double_t >( number_of_targets_on_vp[ k ] );
-    sum_partitions += static_cast< uint_t >( num_conns_on_vp[ k ] );
-=======
-    sum_dist += static_cast< double >( targets_on_vp[ k ].size() );
-    sum_partitions += static_cast< unsigned int >( num_conns_on_vp[ k ] );
->>>>>>> df5722f4
+    sum_dist += static_cast< double >( number_of_targets_on_vp[ k ] );
+    sum_partitions += static_cast< uint >( num_conns_on_vp[ k ] );
   }
 
 // end code adapted from gsl 1.8
@@ -1537,21 +1525,13 @@
           const long s_index = rng->ulrand( size_sources );
           // draw random numbers for target node from
           // targets_on_vp on this virtual process
-<<<<<<< HEAD
-          const long_t t_index = rng->ulrand( thread_local_targets.size() );
-=======
-          const long t_index = rng->ulrand( targets_on_vp[ vp_id ].size() );
->>>>>>> df5722f4
+          const long t_index = rng->ulrand( thread_local_targets.size() );
           // map random number of source node to gid corresponding to
           // the source_adr vector
           const long sgid = ( *sources_ )[ s_index ];
           // map random number of target node to gid using the
           // targets_on_vp vector
-<<<<<<< HEAD
-          const long_t tgid = thread_local_targets[ t_index ];
-=======
-          const long tgid = targets_on_vp[ vp_id ][ t_index ];
->>>>>>> df5722f4
+          const long tgid = thread_local_targets[ t_index ];
 
           Node* const target = kernel().node_manager.get_node( tgid, tid );
           const thread target_thread = target->get_thread();
