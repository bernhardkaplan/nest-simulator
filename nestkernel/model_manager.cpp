/*
 *  model_manager.cpp
 *
 *  This file is part of NEST.
 *
 *  Copyright (C) 2004 The NEST Initiative
 *
 *  NEST is free software: you can redistribute it and/or modify
 *  it under the terms of the GNU General Public License as published by
 *  the Free Software Foundation, either version 2 of the License, or
 *  (at your option) any later version.
 *
 *  NEST is distributed in the hope that it will be useful,
 *  but WITHOUT ANY WARRANTY; without even the implied warranty of
 *  MERCHANTABILITY or FITNESS FOR A PARTICULAR PURPOSE.  See the
 *  GNU General Public License for more details.
 *
 *  You should have received a copy of the GNU General Public License
 *  along with NEST.  If not, see <http://www.gnu.org/licenses/>.
 *
 */

#include "model_manager.h"

// C++ includes:
#include <algorithm>
#include <iostream>
#include <vector>

// Includes from libnestutil:
#include "compose.hpp"

// Includes from nestkernel:
#include "genericmodel_impl.h"
#include "kernel_manager.h"
#include "model_manager_impl.h"
#include "proxynode.h"
#include "sibling_container.h"
#include "subnet.h"


namespace nest
{

ModelManager::ModelManager()
  : pristine_models_()
  , models_()
  , pristine_prototypes_()
  , prototypes_()
  , modeldict_( new Dictionary )
  , synapsedict_( new Dictionary )
  , subnet_model_( 0 )
  , siblingcontainer_model_( 0 )
  , proxynode_model_( 0 )
  , proxy_nodes_()
  , dummy_spike_sources_()
  , model_defaults_modified_( false )
{
}

ModelManager::~ModelManager()
{
  clear_models_( true );

  clear_prototypes_();

  // Now we can delete the clean model prototypes
  std::vector< ConnectorModel* >::iterator i;
  for ( i = pristine_prototypes_.begin(); i != pristine_prototypes_.end(); ++i )
  {
    if ( *i != 0 )
    {
      delete *i;
    }
  }

  std::vector< std::pair< Model*, bool > >::iterator j;
  for ( j = pristine_models_.begin(); j != pristine_models_.end(); ++j )
  {
    if ( ( *j ).first != 0 )
    {
      delete ( *j ).first;
    }
  }
}

void
ModelManager::initialize()
{
  if ( subnet_model_ == 0 && siblingcontainer_model_ == 0
    && proxynode_model_ == 0 )
  {
    // initialize these models only once outside of the constructor
    // as the node model asks for the # of threads to setup slipools
    // but during construction of ModelManager, the KernelManager is not created
    subnet_model_ = new GenericModel< Subnet >( "subnet",
      /* deprecation_info */ "NEST 3.0" );
    subnet_model_->set_type_id( 0 );
    pristine_models_.push_back(
      std::pair< Model*, bool >( subnet_model_, false ) );

    siblingcontainer_model_ =
      new GenericModel< SiblingContainer >( std::string( "siblingcontainer" ),
        /* deprecation_info */ "" );
    siblingcontainer_model_->set_type_id( 1 );
    pristine_models_.push_back(
      std::pair< Model*, bool >( siblingcontainer_model_, true ) );

    proxynode_model_ =
      new GenericModel< proxynode >( "proxynode", /* deprecation_info */ "" );
    proxynode_model_->set_type_id( 2 );
    pristine_models_.push_back(
      std::pair< Model*, bool >( proxynode_model_, true ) );
  }

  // Re-create the model list from the clean prototypes
  for ( index i = 0; i < pristine_models_.size(); ++i )
  {
    if ( pristine_models_[ i ].first != 0 )
    {
      // set the num of threads for the number of sli pools
      pristine_models_[ i ].first->set_threads();
      std::string name = pristine_models_[ i ].first->get_name();
      models_.push_back( pristine_models_[ i ].first->clone( name ) );
      if ( not pristine_models_[ i ].second )
      {
        modeldict_->insert( name, i );
      }
    }
  }

  // create proxy nodes, one for each thread and model
  proxy_nodes_.resize( kernel().vp_manager.get_num_threads() );
  int proxy_model_id = get_model_id( "proxynode" );
  for ( thread t = 0;
        t < static_cast< thread >( kernel().vp_manager.get_num_threads() );
        ++t )
  {
    for ( index i = 0; i < pristine_models_.size(); ++i )
    {
      if ( pristine_models_[ i ].first != 0 )
      {
        Node* newnode = proxynode_model_->allocate( t );
        newnode->set_model_id( i );
        proxy_nodes_[ t ].push_back( newnode );
      }
    }
    Node* newnode = proxynode_model_->allocate( t );
    newnode->set_model_id( proxy_model_id );
    dummy_spike_sources_.push_back( newnode );
  }

  synapsedict_->clear();

  // one list of prototypes per thread
  std::vector< std::vector< ConnectorModel* > > tmp_proto(
    kernel().vp_manager.get_num_threads() );
  prototypes_.swap( tmp_proto );

  // (re-)append all synapse prototypes
  for (
    std::vector< ConnectorModel* >::iterator i = pristine_prototypes_.begin();
    i != pristine_prototypes_.end();
    ++i )
  {
    if ( *i != 0 )
    {
      std::string name = ( *i )->get_name();
      for ( thread t = 0;
            t < static_cast< thread >( kernel().vp_manager.get_num_threads() );
            ++t )
      {
        prototypes_[ t ].push_back( ( *i )->clone( name ) );
      }
      synapsedict_->insert( name, prototypes_[ 0 ].size() - 1 );
    }
  }
}

void
ModelManager::finalize()
{
  clear_models_();
  clear_prototypes_();
  delete_secondary_events_prototypes();

  // We free all Node memory
  std::vector< std::pair< Model*, bool > >::iterator m;
  for ( m = pristine_models_.begin(); m != pristine_models_.end(); ++m )
  {
    // delete all nodes, because cloning the model may have created instances.
    ( *m ).first->clear();
  }
}

void
ModelManager::set_status( const DictionaryDatum& )
{
}

void
ModelManager::get_status( DictionaryDatum& )
{
}

index
ModelManager::copy_model( Name old_name, Name new_name, DictionaryDatum params )
{
  if ( modeldict_->known( new_name ) || synapsedict_->known( new_name ) )
  {
    throw NewModelNameExists( new_name );
  }

  const Token oldnodemodel = modeldict_->lookup( old_name );
  const Token oldsynmodel = synapsedict_->lookup( old_name );

  index new_id;
  if ( not oldnodemodel.empty() )
  {
    index old_id = static_cast< index >( oldnodemodel );
    new_id = copy_node_model_( old_id, new_name );
    set_node_defaults_( new_id, params );
  }
  else if ( not oldsynmodel.empty() )
  {
    index old_id = static_cast< index >( oldsynmodel );
    new_id = copy_synapse_model_( old_id, new_name );
    set_synapse_defaults_( new_id, params );
  }
  else
  {
    throw UnknownModelName( old_name );
  }

  return new_id;
}

index
ModelManager::register_node_model_( Model* model, bool private_model )
{
  const index id = models_.size();
  model->set_model_id( id );
  model->set_type_id( id );

  std::string name = model->get_name();

  pristine_models_.push_back(
    std::pair< Model*, bool >( model, private_model ) );
  models_.push_back( model->clone( name ) );
  int proxy_model_id = get_model_id( "proxynode" );
  assert( proxy_model_id > 0 );
  Model* proxy_model = models_[ proxy_model_id ];
  assert( proxy_model != 0 );

  for ( thread t = 0;
        t < static_cast< thread >( kernel().vp_manager.get_num_threads() );
        ++t )
  {
    Node* newnode = proxy_model->allocate( t );
    newnode->set_model_id( id );
    proxy_nodes_[ t ].push_back( newnode );
  }
  if ( not private_model )
  {
    modeldict_->insert( name, id );
  }

  return id;
}

index
ModelManager::copy_node_model_( index old_id, Name new_name )
{
  Model* old_model = get_model( old_id );
  old_model->deprecation_warning( "CopyModel" );

  Model* new_model = old_model->clone( new_name.toString() );
  models_.push_back( new_model );

  index new_id = models_.size() - 1;
  modeldict_->insert( new_name, new_id );

  for ( thread t = 0;
        t < static_cast< thread >( kernel().vp_manager.get_num_threads() );
        ++t )
  {
    Node* newnode = proxynode_model_->allocate( t );
    newnode->set_model_id( new_id );
    proxy_nodes_[ t ].push_back( newnode );
  }

  return new_id;
}

index
ModelManager::copy_synapse_model_( index old_id, Name new_name )
{
  size_t new_id = prototypes_[ 0 ].size();

  if ( new_id == invalid_synindex ) // we wrapped around (=255), maximal id of
                                    // synapse_model = 254
  {
    LOG( M_ERROR,
      "ModelManager::copy_synapse_model_",
      "CopyModel cannot generate another synapse. Maximal synapse model count "
      "of 255 exceeded." );
    throw KernelException( "Synapse model count exceeded" );
  }
  assert( new_id != invalid_synindex );

  // if the copied synapse is a secondary connector model the synid of the copy
  // has to be mapped to the corresponding secondary event type
  if ( not get_synapse_prototype( old_id ).is_primary() )
  {
    ( get_synapse_prototype( old_id ).get_event() )->add_syn_id( new_id );
  }

  for ( thread t = 0;
        t < static_cast< thread >( kernel().vp_manager.get_num_threads() );
        ++t )
  {
    prototypes_[ t ].push_back(
      get_synapse_prototype( old_id ).clone( new_name.toString() ) );
    prototypes_[ t ][ new_id ]->set_syn_id( new_id );
  }

  synapsedict_->insert( new_name, new_id );
  return new_id;
}


void
ModelManager::set_model_defaults( Name name, DictionaryDatum params )
{
  const Token nodemodel = modeldict_->lookup( name );
  const Token synmodel = synapsedict_->lookup( name );

  index id;
  if ( not nodemodel.empty() )
  {
    id = static_cast< index >( nodemodel );
    set_node_defaults_( id, params );
  }
  else if ( not synmodel.empty() )
  {
    id = static_cast< index >( synmodel );
    set_synapse_defaults_( id, params );
  }
  else
  {
    throw UnknownModelName( name );
  }

  model_defaults_modified_ = true;
}


void
ModelManager::set_node_defaults_( index model_id,
  const DictionaryDatum& params )
{
  params->clear_access_flags();

  get_model( model_id )->set_status( params );

  ALL_ENTRIES_ACCESSED( *params,
    "ModelManager::set_node_defaults_",
    "Unread dictionary entries: " );
}

void
ModelManager::set_synapse_defaults_( index model_id,
  const DictionaryDatum& params )
{
  params->clear_access_flags();
  assert_valid_syn_id( model_id );

  BadProperty* tmp_exception = NULL;
#ifdef _OPENMP
#pragma omp parallel
  {
    index t = kernel().vp_manager.get_thread_id();
#else // clang-format off
  for ( index t = 0; t < kernel().vp_manager.get_num_threads(); ++t )
  {
#endif // clang-format on
#pragma omp critical
    {
      try
      {
        prototypes_[ t ][ model_id ]->set_status( params );
      }
      catch ( BadProperty& e )
      {
        if ( tmp_exception == NULL )
        {
          tmp_exception = new BadProperty(
            String::compose( "Setting status of prototype '%1': %2",
              prototypes_[ t ][ model_id ]->get_name(),
              e.message() ) );
        }
      }
    }
  }

  if ( tmp_exception != NULL )
  {
    BadProperty e = *tmp_exception;
    delete tmp_exception;
    throw e;
  }

  ALL_ENTRIES_ACCESSED( *params,
    "ModelManager::set_synapse_defaults_",
    "Unread dictionary entries: " );
}

// TODO: replace int with index and return value -1 with invalid_index, also
// change all pertaining code
int
ModelManager::get_model_id( const Name name ) const
{
  const Name model_name( name );
  for ( int i = 0; i < ( int ) models_.size(); ++i )
  {
    assert( models_[ i ] != NULL );
    if ( model_name == models_[ i ]->get_name() )
    {
      return i;
    }
  }
  return -1;
}


DictionaryDatum
ModelManager::get_connector_defaults( synindex syn_id ) const
{
  assert_valid_syn_id( syn_id );

  DictionaryDatum dict( new Dictionary() );

  for ( thread t = 0;
        t < static_cast< thread >( kernel().vp_manager.get_num_threads() );
        ++t )
  {
    // each call adds to num_connections
    prototypes_[ t ][ syn_id ]->get_status( dict );
  }

  ( *dict )[ "num_connections" ] =
    kernel().connection_manager.get_num_connections( syn_id );

  return dict;
}

bool
ModelManager::connector_requires_symmetric( synindex syn_id ) const
{
  assert_valid_syn_id( syn_id );

  return prototypes_[ 0 ][ syn_id ]->requires_symmetric();
}

void
ModelManager::clear_models_( bool called_from_destructor )
{
  // no message on destructor call, may come after MPI_Finalize()
  if ( not called_from_destructor )
  {
    LOG( M_INFO,
      "ModelManager::clear_models_",
      "Models will be cleared and parameters reset." );
  }

  // We delete all models, which will also delete all nodes. The
  // built-in models will be recovered from the pristine_models_ in
  // init()
  for ( std::vector< Model* >::iterator m = models_.begin(); m != models_.end();
        ++m )
  {
    if ( *m != 0 )
    {
      delete *m;
    }
  }

  models_.clear();
  proxy_nodes_.clear();
  dummy_spike_sources_.clear();

  modeldict_->clear();

  model_defaults_modified_ = false;
}

void
ModelManager::clear_prototypes_()
{
  for ( std::vector< std::vector< ConnectorModel* > >::iterator it =
          prototypes_.begin();
        it != prototypes_.end();
        ++it )
  {
    for ( std::vector< ConnectorModel* >::iterator pt = it->begin();
          pt != it->end();
          ++pt )
    {
      if ( *pt != 0 )
      {
        delete *pt;
      }
<<<<<<< HEAD
      it->clear();
    }
=======
    }
    it->clear();
>>>>>>> 167f2a10
  }
  prototypes_.clear();
}

void
ModelManager::calibrate( const TimeConverter& tc )
{
  for ( thread t = 0;
        t < static_cast< thread >( kernel().vp_manager.get_num_threads() );
        ++t )
  {
    for (
      std::vector< ConnectorModel* >::iterator pt = prototypes_[ t ].begin();
      pt != prototypes_[ t ].end();
      ++pt )
    {
      if ( *pt != 0 )
      {
        ( *pt )->calibrate( tc );
      }
    }
  }
}

//!< Functor to compare Models by their name.
bool
ModelManager::compare_model_by_id_( const int a, const int b )
{
  return kernel().model_manager.get_model( a )->get_name()
    < kernel().model_manager.get_model( b )->get_name();
}

void
ModelManager::memory_info() const
{

  std::cout.setf( std::ios::left );
  std::vector< index > idx( get_num_node_models() );

  for ( index i = 0; i < get_num_node_models(); ++i )
  {
    idx[ i ] = i;
  }

  std::sort( idx.begin(), idx.end(), compare_model_by_id_ );

  std::string sep( "--------------------------------------------------" );

  std::cout << sep << std::endl;
  std::cout << std::setw( 25 ) << "Name" << std::setw( 13 ) << "Capacity"
            << std::setw( 13 ) << "Available" << std::endl;
  std::cout << sep << std::endl;

  for ( index i = 0; i < get_num_node_models(); ++i )
  {
    Model* mod = models_[ idx[ i ] ];
    if ( mod->mem_capacity() != 0 )
    {
      std::cout << std::setw( 25 ) << mod->get_name() << std::setw( 13 )
                << mod->mem_capacity() * mod->get_element_size()
                << std::setw( 13 )
                << mod->mem_available() * mod->get_element_size() << std::endl;
    }
  }

  std::cout << sep << std::endl;
  std::cout.unsetf( std::ios::left );
}

void
ModelManager::create_secondary_events_prototypes()
{
  if ( secondary_events_prototypes_.size()
    < kernel().vp_manager.get_num_threads() )
  {
    delete_secondary_events_prototypes();
    std::vector< SecondaryEvent* > prototype;
    prototype.resize( secondary_connector_models_.size(), NULL );
    secondary_events_prototypes_.resize(
      kernel().vp_manager.get_num_threads(), prototype );

    for ( size_t i = 0; i < secondary_connector_models_.size(); i++ )
    {
      if ( secondary_connector_models_[ i ] != NULL )
      {
        prototype = secondary_connector_models_[ i ]->create_event(
          kernel().vp_manager.get_num_threads() );
        for ( size_t j = 0; j < secondary_events_prototypes_.size(); j++ )
        {
          secondary_events_prototypes_[ j ][ i ] = prototype[ j ];
        }
      }
    }
  }
}

synindex
ModelManager::register_connection_model_( ConnectorModel* cf )
{
  if ( synapsedict_->known( cf->get_name() ) )
  {
    delete cf;
    std::string msg = String::compose(
      "A synapse type called '%1' already exists.\n"
      "Please choose a different name!",
      cf->get_name() );
    throw NamingConflict( msg );
  }

  pristine_prototypes_.push_back( cf );

  const synindex syn_id = prototypes_[ 0 ].size();
  pristine_prototypes_[ syn_id ]->set_syn_id( syn_id );

  for ( thread t = 0;
        t < static_cast< thread >( kernel().vp_manager.get_num_threads() );
        ++t )
  {
    prototypes_[ t ].push_back( cf->clone( cf->get_name() ) );
    prototypes_[ t ][ syn_id ]->set_syn_id( syn_id );
  }

  synapsedict_->insert( cf->get_name(), syn_id );

  return syn_id;
}

} // namespace nest<|MERGE_RESOLUTION|>--- conflicted
+++ resolved
@@ -510,13 +510,8 @@
       {
         delete *pt;
       }
-<<<<<<< HEAD
-      it->clear();
-    }
-=======
     }
     it->clear();
->>>>>>> 167f2a10
   }
   prototypes_.clear();
 }
